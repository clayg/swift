--- conflicted
+++ resolved
@@ -48,10 +48,7 @@
     MAX_META_VALUE_LENGTH, MAX_META_COUNT, MAX_META_OVERALL_SIZE, MAX_FILE_SIZE
 from swift.common.utils import mkdirs, normalize_timestamp, NullLogger
 from swift.common.wsgi import monkey_patch_mimetools
-<<<<<<< HEAD
-=======
-
->>>>>>> edb4e90e
+
 # mocks
 logging.getLogger().addHandler(logging.StreamHandler(sys.stdout))
 
@@ -283,7 +280,7 @@
     def delete(self, key):
         try:
             del self.store[key]
-        except:
+        except Exception:
             pass
         return True
 
